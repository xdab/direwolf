cmake_minimum_required(VERSION 3.1.0)

project(direwolf)

# configure version
set(direwolf_VERSION_MAJOR "1")
set(direwolf_VERSION_MINOR "7")
set(direwolf_VERSION_PATCH "0")
set(direwolf_VERSION_SUFFIX "Development")

# options
# See Issue 297.
option(FORCE_SSE "Compile with SSE instruction only" ON)
option(FORCE_SSSE3 "Compile with SSSE3 instruction only" OFF)
option(FORCE_SSE41 "Compile with SSE4.1 instruction only" OFF)
option(OPTIONAL_TEST "Compile optional test (might be broken)" OFF)
# UNITTEST option must be after CMAKE_BUILT_TYPE

# where cmake find custom modules
list(APPEND CMAKE_MODULE_PATH ${CMAKE_SOURCE_DIR}/cmake/modules)

# fix c standard used on the project
set(CMAKE_C_STANDARD 99)

# Set additional project information
set(COMPANY "wb2osz")
add_definitions("-DCOMPANY=\"${COMPANY}\"")
set(APPLICATION_NAME "Dire Wolf")
add_definitions("-DAPPLICATION_NAME=\"${APPLICATION_NAME}\"")
set(APPLICATION_MAINTAINER="John Langner, WB2OSZ")
set(COPYRIGHT "Copyright (c) 2019 John Langner, WB2OSZ. All rights reserved.")
add_definitions("-DCOPYRIGHT=\"${COPYRIGHT}\"")
set(IDENTIFIER "com.${COMPANY}.${APPLICATION_NAME}")
add_definitions("-DIDENTIFIER=\"${IDENTIFIER}\"")
# raspberry as only lxterminal not xterm
if(NOT (WIN32 OR CYGWIN))
  find_program(BINARY_TERMINAL_BIN lxterminal)
  if(BINARY_TERMINAL_BIN)
    set(APPLICATION_DESKTOP_EXEC "${BINARY_TERMINAL_BIN} -e ${CMAKE_PROJECT_NAME}")
  else()
    set(APPLICATION_DESKTOP_EXEC "xterm -e ${CMAKE_PROJECT_NAME}")
  endif()
endif()

find_package(Git)
if(GIT_FOUND AND EXISTS "${CMAKE_SOURCE_DIR}/.git/")
  # we can also use `git describe --tags`
  execute_process(COMMAND "${GIT_EXECUTABLE}" rev-parse --short HEAD
    WORKING_DIRECTORY "${CMAKE_SOURCE_DIR}"
    RESULT_VARIABLE res
    OUTPUT_VARIABLE out
    ERROR_QUIET
    OUTPUT_STRIP_TRAILING_WHITESPACE)
  if(NOT res)
    string(REGEX REPLACE "^v([0-9]+)\.([0-9]+)\.([0-9]+)-" "" git_commit ${out})
    set(direwolf_VERSION_SUFFIX "-${git_commit}")
    set(direwolf_VERSION_COMMIT "${git_commit}")
  endif()
endif()

# set variables
set(direwolf_VERSION "${direwolf_VERSION_MAJOR}.${direwolf_VERSION_MINOR}.${direwolf_VERSION_PATCH}${direwolf_VERSION_SUFFIX}")
message(STATUS "${APPLICATION_NAME} Version: ${direwolf_VERSION}")
add_definitions("-DIREWOLF_VERSION=\"${direwolf_VERSION}\"")
add_definitions("-DMAJOR_VERSION=${direwolf_VERSION_MAJOR}")
add_definitions("-DMINOR_VERSION=${direwolf_VERSION_MINOR}")
if(direwolf_VERSION_COMMIT)
  add_definitions("-DEXTRA_VERSION=${direwolf_VERSION_COMMIT}")
endif()

set(CUSTOM_SRC_DIR "${CMAKE_SOURCE_DIR}/src")
set(CUSTOM_EXTERNAL_DIR "${CMAKE_SOURCE_DIR}/external")
set(CUSTOM_MISC_DIR "${CUSTOM_EXTERNAL_DIR}/misc")
set(CUSTOM_REGEX_DIR "${CUSTOM_EXTERNAL_DIR}/regex")
set(CUSTOM_HIDAPI_DIR "${CUSTOM_EXTERNAL_DIR}/hidapi")
set(CUSTOM_GEOTRANZ_DIR "${CUSTOM_EXTERNAL_DIR}/geotranz")
set(CUSTOM_DATA_DIR "${CMAKE_SOURCE_DIR}/data")
set(CUSTOM_SCRIPTS_DIR "${CMAKE_SOURCE_DIR}/scripts")
set(CUSTOM_TELEMETRY_DIR "${CUSTOM_SCRIPTS_DIR}/telemetry-toolkit")
set(CUSTOM_CONF_DIR "${CMAKE_SOURCE_DIR}/conf")
set(CUSTOM_DOC_DIR "${CMAKE_SOURCE_DIR}/doc")
set(CUSTOM_MAN_DIR "${CMAKE_SOURCE_DIR}/man")
set(CUSTOM_TEST_DIR "${CMAKE_SOURCE_DIR}/test")
set(CUSTOM_TEST_SCRIPTS_DIR "${CUSTOM_TEST_DIR}/scripts")
set(CUSTOM_SHELL_SHABANG "#!/bin/sh -e")

# cpack variables
set(CPACK_GENERATOR "ZIP")
set(CPACK_STRIP_FILES true)
set(CPACK_PACKAGE_NAME "${CMAKE_PROJECT_NAME}")
# This has architecture of the build machine, not the target platform.
# e.g. Comes out as x86_64 when building for i686 target platform.
#set(CPACK_PACKAGE_FILE_NAME "${CMAKE_PROJECT_NAME}-${direwolf_VERSION}_${CMAKE_SYSTEM_PROCESSOR}")
# We don't know the target yet so this is set after FindCPUflags.
set(CPACK_PACKAGE_CONTACT "https://github.com/wb2osz/direwolf")
SET(CPACK_PACKAGE_DESCRIPTION_SUMMARY "Dire Wolf is an AX.25 soundcard TNC, digipeater, APRS IGate, GPS tracker, and APRStt gateway")
set(CPACK_PACKAGE_DESCRIPTION_FILE "${CMAKE_SOURCE_DIR}/README.md")
set(CPACK_RESOURCE_FILE_README "${CMAKE_SOURCE_DIR}/README.md")
set(CPACK_RESOURCE_FILE_LICENSE "${CMAKE_SOURCE_DIR}/LICENSE")
set(CPACK_SOURCE_IGNORE_FILES "${PROJECT_BINARY_DIR};/.git/;.gitignore;menu.yml;.travis.yml;.appveyor.yml;default.nix;.envrc;TODOs.org;/.scripts/")
SET(CPACK_PACKAGE_VERSION "${direwolf_VERSION}")
SET(CPACK_PACKAGE_VERSION_MAJOR "${direwolf_VERSION_MAJOR}")
SET(CPACK_PACKAGE_VERSION_MINOR "${direwolf_VERSION_MINOR}")
SET(CPACK_PACKAGE_VERSION_PATCH "${direwolf_VERSION_PATCH}")
SET(CPACK_DEBIAN_PACKAGE_DEPENDS "libasound2,libgps23")

# if we don't set build_type
if(NOT DEFINED CMAKE_BUILD_TYPE OR "${CMAKE_BUILD_TYPE}" STREQUAL "")
  set(CMAKE_BUILD_TYPE Release CACHE STRING "Build type" FORCE)
endif()
message(STATUS "Build type set to: ${CMAKE_BUILD_TYPE}")
message("CMake system: ${CMAKE_SYSTEM_NAME}")

# Unittest should be on for dev builds and off for releases.
if(CMAKE_BUILD_TYPE MATCHES "Release")
  option(UNITTEST "Build unittest binaries." OFF)
else()
  option(UNITTEST "Build unittest binaries." ON)
endif()

# set compiler
include(FindCompiler)

# find cpu flags (and set compiler)
include(FindCPUflags)

if(${ARCHITECTURE} MATCHES "x86")
  set(CPACK_PACKAGE_FILE_NAME "${CMAKE_PROJECT_NAME}-${direwolf_VERSION}_i686")
else()
  set(CPACK_PACKAGE_FILE_NAME "${CMAKE_PROJECT_NAME}-${direwolf_VERSION}_${ARCHITECTURE}")
endif()

# auto include current directory
set(CMAKE_INCLUDE_CURRENT_DIR ON)

# set OS dependent variables
if(${CMAKE_SYSTEM_NAME} STREQUAL "Linux")
  set(LINUX TRUE)

  configure_file("${CMAKE_SOURCE_DIR}/cmake/cpack/${CMAKE_PROJECT_NAME}.desktop.in"
    "${CMAKE_BINARY_DIR}/${CMAKE_PROJECT_NAME}.desktop" @ONLY)

elseif(${CMAKE_SYSTEM_NAME} STREQUAL "FreeBSD")
  set(FREEBSD TRUE)
  configure_file("${CMAKE_SOURCE_DIR}/cmake/cpack/${CMAKE_PROJECT_NAME}.desktop.in"
    "${CMAKE_BINARY_DIR}/${CMAKE_PROJECT_NAME}.desktop" @ONLY)

elseif(${CMAKE_SYSTEM_NAME} STREQUAL "OpenBSD")
  set(OPENBSD TRUE)
  set(HAVE_SNDIO TRUE)

elseif(APPLE)
  if("${CMAKE_OSX_DEPLOYMENT_TARGET}" STREQUAL "")
    message(STATUS "Build for macOS target: local version")
  else()
    message(STATUS "Build for macOS target: ${CMAKE_OSX_DEPLOYMENT_TARGET}")
  endif()

  # prepend path to find_*()
  set(CMAKE_FIND_ROOT_PATH "/opt/local")

  set(CMAKE_MACOSX_RPATH ON)
  message(STATUS "RPATH support: ${CMAKE_MACOSX_RPATH}")

  # just blindly enable dns-sd
  set(USE_MACOS_DNSSD ON)
  set(CMAKE_C_FLAGS "${CMAKE_C_FLAGS} -DUSE_MACOS_DNSSD")

elseif (WIN32)
<<<<<<< HEAD
  if(NOT VS2015 AND NOT VS2017 AND NOT VS2019)
    message(FATAL_ERROR "You must use Microsoft Visual Studio 2015 | 2017 | 2019 as compiler")
=======
  if(C_MSVC)
    if (NOT VS2015 AND NOT VS2017 AND NOT VS2019)
      message(FATAL_ERROR "You must use Microsoft Visual Studio 2015, 2017 or 2019 as compiler")
    else()
      # compile with full multicore
      set(CMAKE_C_FLAGS "${CMAKE_C_FLAGS} /MP")
      set(CMAKE_CXX_FLAGS "${CMAKE_CXX_FLAGS} /MP")
      set(CUSTOM_SHELL_BIN "")
    endif()
>>>>>>> 2260df15
  endif()
endif()

if (C_CLANG OR C_GCC)
  # _BSD_SOURCE is deprecated we need to use _DEFAULT_SOURCE.
  #
  # That works find for more modern compilers but we have issues with:
  #	Centos 7, gcc 4.8.5, glibc 2.17
  #	Centos 6, gcc 4.4.7, glibc 2.12
  #
  # CentOS 6 & 7:  Without -D_BSD_SOURCE, we get Warning: Implicit declaration of
  # functions alloca, cfmakeraw, scandir, setlinebuf, strcasecmp, strncasecmp, and strsep.
  # When a function (like strsep) returns a pointer, the compiler instead assumes a 32 bit
  # int and sign extends it out to be a 64 bit pointer.  Use the pointer and Kaboom!
  #
  # CentOS 6: We have additional problem.  Without -D_POSIX_C_SOURCE=199309L, we get
  # implicit declaration of function clock_gettime and the linker can't find it.
  #
  # It turns out that -D_GNU_SOURCE can be used instead of both of those.  For more information, 
  # see https://www.gnu.org/software/libc/manual/html_node/Feature-Test-Macros.html
  #
  # Why was this not an issue before?  If gcc is used without the -std=c99 option, 
  # it is perfectly happy with clock_gettime, strsep, etc. but with the c99 option, it no longer
  # recognizes a bunch of commonly used functions.  Using _GNU_SOURCE, rather than _DEFAULT_SOURCE
  # solves the problem for CentOS 6 & 7.  This also makes -D_XOPEN_SOURCE= unnecessary.
  # I hope it doesn't break with newer versions of glibc.
  #
  # I also took out -Wextra because it spews out so much noise a serious problem was not noticed.
  # It might go back in someday when I have more patience to clean up all the warnings.
  #

  # TODO:
  # Try error checking -fsanitize=bounds-strict -fsanitize=leak
  # Requires libubsan and liblsan, respectively.

  ###set(CMAKE_C_FLAGS "${CMAKE_C_FLAGS} -Wall -Wextra -Wvla -ffast-math -ftree-vectorize -D_XOPEN_SOURCE=600 -D_DEFAULT_SOURCE ${EXTRA_FLAGS}")
  if(FREEBSD)
    set(CMAKE_C_FLAGS "${CMAKE_C_FLAGS} -Wall -Wextra -Wvla -ffast-math -ftree-vectorize -D_DEFAULT_SOURCE ${EXTRA_FLAGS}")
  else()
    #set(CMAKE_C_FLAGS "${CMAKE_C_FLAGS} -Wall -Wvla -ffast-math -ftree-vectorize -D_GNU_SOURCE -fsanitize=bounds-strict ${EXTRA_FLAGS}")
    set(CMAKE_C_FLAGS "${CMAKE_C_FLAGS} -Wall -Wvla -ffast-math -ftree-vectorize -D_GNU_SOURCE ${EXTRA_FLAGS}")
  endif()
  #
  #
  # -lm is needed for functions in math.h
  if (LINUX)
    # We have another problem with CentOS 6.  clock_gettime() is in librt so we need -lrt.
    # The clock_* functions were moved into gnu libc for version 2.17.
    #   https://sourceware.org/ml/libc-announce/2012/msg00001.html
    # If using gnu libc 2.17, or later, the -lrt is no longer needed but doesn't hurt.
    # I'm making this conditional on LINUX because it is not needed for BSD and MacOSX.
    link_libraries("-lrt -lm")
  else()
    link_libraries("-lm")
  endif()
elseif (C_MSVC)
  set(CMAKE_C_FLAGS "${CMAKE_C_FLAGS} -W3 -MP ${EXTRA_FLAGS}")
endif()

if (C_CLANG)
  set(CMAKE_C_FLAGS "${CMAKE_C_FLAGS} -ferror-limit=1")
elseif (C_GCC)
  set(CMAKE_C_FLAGS "${CMAKE_C_FLAGS} -fmax-errors=1")
endif()

# set installation directories
if (WIN32 OR CYGWIN)
  set(INSTALL_BIN_DIR ".")
  set(INSTALL_DOC_DIR "doc")
  set(INSTALL_CONF_DIR ".")
  set(INSTALL_SCRIPTS_DIR "scripts")
  set(INSTALL_MAN_DIR "man")
  set(INSTALL_DATA_DIR "data")
else()
  set(INSTALL_BIN_DIR "bin")
  set(INSTALL_DOC_DIR "share/doc/${CMAKE_PROJECT_NAME}")
  set(INSTALL_CONF_DIR "${INSTALL_DOC_DIR}/conf")
  set(INSTALL_SCRIPTS_DIR "${INSTALL_DOC_DIR}/scripts")
  if(FREEBSD)
    set(INSTALL_MAN_DIR "man/man1")
  else()
    set(INSTALL_MAN_DIR "share/man/man1")
  endif()
  set(INSTALL_DATA_DIR "share/${PROJECT_NAME}")
endif(WIN32 OR CYGWIN)

# requirements

include(CheckSymbolExists)

# Some platforms provide their own strlcpy & strlcat. (BSD, MacOSX)
# Others don't so we provide our own. (Windows, most, but not all Linux)
# Here we detect whether these are provided by the OS and set a symbol
# so that:
#  (1) libgps does not supply its own version.
#  (2) we know whether we need to supply our own copy.
#
# This was all working fine until these were added to the gnu c library 2.38.
# References:
#  - https://www.gnu.org/software/libc/sources.html
#  - https://sourceware.org/git/?p=glibc.git;a=blob_plain;f=NEWS;hb=HEAD
#
# This test is not detecting them for glibc 2.38 resulting in a conflict.
# Why?  Are they declared in a different file or in some strange way?
#
# This is how they are declared in include/string.h:
#
#	extern __typeof (strlcpy) __strlcpy;
#	libc_hidden_proto (__strlcpy)
#	extern __typeof (strlcat) __strlcat;
#	libc_hidden_proto (__strlcat)
#
# Apparently cmake does not recognize this style.
# Keep this here for BSD type systems where it behaves as expected.
# We will need to add a hack in direwolf.h to define these if glibc version >= 2.38.

check_symbol_exists(strlcpy string.h HAVE_STRLCPY)
if(HAVE_STRLCPY)
    add_compile_options(-DHAVE_STRLCPY)
endif()
check_symbol_exists(strlcat string.h HAVE_STRLCAT)
if(HAVE_STRLCAT)
    add_compile_options(-DHAVE_STRLCAT)
endif()

set(THREADS_PREFER_PTHREAD_FLAG ON)
find_package(Threads REQUIRED)

find_package(GPSD)
if(GPSD_FOUND)
  set(CMAKE_C_FLAGS "${CMAKE_C_FLAGS} -DENABLE_GPSD")
else()
  set(GPSD_INCLUDE_DIRS "")
  set(GPSD_LIBRARIES "")
endif()

find_package(hamlib)
if(HAMLIB_FOUND)
  set(CMAKE_C_FLAGS "${CMAKE_C_FLAGS} -DUSE_HAMLIB")
else()
  set(HAMLIB_INCLUDE_DIRS "")
  set(HAMLIB_LIBRARIES "")
endif()

find_package(gpiod)
if(GPIOD_FOUND)
  set(CMAKE_C_FLAGS "${CMAKE_C_FLAGS} -DUSE_GPIOD")
else()
  set(GPIOD_INCLUDE_DIRS "")
  set(GPIOD_LIBRARIES "")
endif()

if(LINUX)
  find_package(ALSA REQUIRED)
  if(ALSA_FOUND)
    set(CMAKE_C_FLAGS "${CMAKE_C_FLAGS} -DUSE_ALSA")
  endif()

  find_package(udev)
  if(UDEV_FOUND)
    set(CMAKE_C_FLAGS "${CMAKE_C_FLAGS} -DUSE_CM108")
  endif()

  find_package(Avahi)
  if(AVAHI_CLIENT_FOUND)
    set(CMAKE_C_FLAGS "${CMAKE_C_FLAGS} -DUSE_AVAHI_CLIENT")
  endif()

elseif (HAVE_SNDIO)
  find_package(sndio REQUIRED)
  if(SNDIO_FOUND)
    set(CMAKE_C_FLAGS "${CMAKE_C_FLAGS} -DUSE_SNDIO")
  endif()

elseif (NOT WIN32 AND NOT CYGWIN)
  find_package(Portaudio REQUIRED)
  if(PORTAUDIO_FOUND)
    set(CMAKE_C_FLAGS "${CMAKE_C_FLAGS} -DUSE_PORTAUDIO")
  endif()

else()
  set(ALSA_INCLUDE_DIRS "")
  set(ALSA_LIBRARIES "")
  set(UDEV_INCLUDE_DIRS "")
  set(UDEV_LIBRARIES "")
  # Version 1.7 supports CM108/CM119 GPIO PTT for Windows.
  set(CMAKE_C_FLAGS "${CMAKE_C_FLAGS} -DUSE_CM108")
  set(PORTAUDIO_INCLUDE_DIRS "")
  set(PORTAUDIO_LIBRARIES "")
  set(SNDIO_INCLUDE_DIRS "")
  set(SNDIO_LIBRARIES "")
endif()

# manage and fetch new data
add_subdirectory(data)

# external libraries
add_subdirectory(${CUSTOM_GEOTRANZ_DIR})
add_subdirectory(${CUSTOM_REGEX_DIR})
add_subdirectory(${CUSTOM_HIDAPI_DIR})
add_subdirectory(${CUSTOM_MISC_DIR})

# direwolf source code and utilities
add_subdirectory(src)

# ctest
if(UNITTEST)
  message(STATUS "Build unit test binaries")
  include(CTest)
  enable_testing()
  add_subdirectory(test)
endif(UNITTEST)

# manage scripts
add_subdirectory(scripts)

# manage config
add_subdirectory(conf)

# install basic docs
install(FILES ${CMAKE_SOURCE_DIR}/CHANGES.md DESTINATION ${INSTALL_DOC_DIR})
install(FILES ${CMAKE_SOURCE_DIR}/LICENSE DESTINATION ${INSTALL_DOC_DIR})
install(FILES ${CMAKE_SOURCE_DIR}/external/LICENSE DESTINATION ${INSTALL_DOC_DIR}/external)
add_subdirectory(doc)
add_subdirectory(man)

# install desktop link
if (LINUX OR FREEBSD)
  install(FILES ${CMAKE_BINARY_DIR}/${CMAKE_PROJECT_NAME}.desktop DESTINATION share/applications)
  install(FILES ${CMAKE_SOURCE_DIR}/cmake/cpack/${CMAKE_PROJECT_NAME}_icon.png DESTINATION share/pixmaps)
endif()

############ uninstall target ################
configure_file(
  "${CMAKE_CURRENT_SOURCE_DIR}/cmake/include/uninstall.cmake.in"
  "${CMAKE_CURRENT_BINARY_DIR}/uninstall.cmake"
  IMMEDIATE @ONLY)

add_custom_target(uninstall
  COMMAND ${CMAKE_COMMAND} -P
  ${CMAKE_CURRENT_BINARY_DIR}/uninstall.cmake)

############ packaging ################
add_subdirectory(cmake/cpack)<|MERGE_RESOLUTION|>--- conflicted
+++ resolved
@@ -167,10 +167,6 @@
   set(CMAKE_C_FLAGS "${CMAKE_C_FLAGS} -DUSE_MACOS_DNSSD")
 
 elseif (WIN32)
-<<<<<<< HEAD
-  if(NOT VS2015 AND NOT VS2017 AND NOT VS2019)
-    message(FATAL_ERROR "You must use Microsoft Visual Studio 2015 | 2017 | 2019 as compiler")
-=======
   if(C_MSVC)
     if (NOT VS2015 AND NOT VS2017 AND NOT VS2019)
       message(FATAL_ERROR "You must use Microsoft Visual Studio 2015, 2017 or 2019 as compiler")
@@ -180,7 +176,6 @@
       set(CMAKE_CXX_FLAGS "${CMAKE_CXX_FLAGS} /MP")
       set(CUSTOM_SHELL_BIN "")
     endif()
->>>>>>> 2260df15
   endif()
 endif()
 
